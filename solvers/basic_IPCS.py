--- conflicted
+++ resolved
@@ -280,11 +280,7 @@
         bcs_u = solvers["NSu"]["bcs"]
 
         while du > tol and i_iter < max_num_iterations:
-<<<<<<< HEAD
             print(du[0])
-=======
-            #print(du[0])
->>>>>>> 8f910fac
             i_iter += 1
             du[0] = 0.
             # Step 1: Tentative velocity
