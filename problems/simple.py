import dolfin as df
import os
from . import *
from common.io import mpi_is_root
from common.bcs import Fixed
<<<<<<< HEAD
from common.functions import sign, max_value
=======
from common.functions import max_value, sign
>>>>>>> c0038fcd
__author__ = "Gaute Linga"

info_cyan("Welcome to the simple problem!")


class PeriodicBoundary(df.SubDomain):
    # Left boundary is target domain
    def __init__(self, Lx):
        self.Lx = Lx
        df.SubDomain.__init__(self)

    def inside(self, x, on_boundary):
        return bool(df.near(x[0], 0.) and on_boundary)

    def map(self, x, y):
        y[0] = x[0] - self.Lx
        y[1] = x[1]


class Top(df.SubDomain):
    def __init__(self, Ly):
        self.Ly = Ly
        df.SubDomain.__init__(self)

    def inside(self, x, on_boundary):
        return bool(df.near(x[1], self.Ly) and on_boundary)


class Bottom(df.SubDomain):
    def inside(self, x, on_boundary):
        return bool(df.near(x[1], 0.) and on_boundary)


def problem():
    # Define solutes
    # Format: name, valency, diffusivity in phase 1, diffusivity in phase
    #         2, beta in phase 1, beta in phase 2
    solutes = [["c_p",  1, 1., 1., 1., 1.],
               ["c_m", -1, 1., 1., 1., 1.]]

    # Format: name : (family, degree, is_vector)
    base_elements = dict(u=["Lagrange", 1, True],
                         p=["Lagrange", 1, False],
                         phi=["Lagrange", 1, False],
                         g=["Lagrange", 1, False],
                         c=["Lagrange", 1, False],
                         V=["Lagrange", 1, False])

    factor = 1./2.

    # Default parameters to be loaded unless starting from checkpoint.
    parameters = dict(
        solver="basic",
        folder="results_simple",
        restart_folder=False,
        enable_NS=True,
        enable_PF=True,
        enable_EC=True,
        save_intv=5,
        stats_intv=5,
        checkpoint_intv=50,
        tstep=0,
        dt=factor*0.005,
        t_0=0.,
        T=20.,
        grid_spacing=factor/16.,
        interface_thickness=factor*0.040,
        solutes=solutes,
        base_elements=base_elements,
        Lx=1.,
        Ly=2.,
        rad_init=0.25,
        #
        V_top=1.,
        V_btm=0.,
        surface_tension=24.5,
        grav_const=0.98,
        grav_dir=[0, -1.],
        #
        pf_mobility_coeff=factor*0.000040,
        density=[1000., 100.],
        viscosity=[10., 1.],
        permittivity=[1., 5.],
        #
        use_iterative_solvers=False,
        use_pressure_stabilization=False
    )
    return parameters


def constrained_domain(Lx, **namespace):
    return PeriodicBoundary(Lx)


def mesh(Lx=1, Ly=5, grid_spacing=1./16, **namespace):
    m = df.RectangleMesh(df.Point(0., 0.), df.Point(Lx, Ly),
                         int(Lx/(grid_spacing)),
                         int(Ly/(grid_spacing)))
    return m


def initialize(Lx, Ly, rad_init,
               interface_thickness, solutes, restart_folder,
               field_to_subspace,
               enable_NS, enable_PF, enable_EC, **namespace):
    """ Create the initial state.
    The initial states are specified in a dict indexed by field. The format
    should be
                w_init_field[field] = 'df.Function(...)'.
    The work dicts w_ and w_1 are automatically initialized from these
    functions elsewhere in the code.

    Note: You only need to specify the initial states that are nonzero.
    """
    w_init_field = dict()
    if not restart_folder:
        # Phase field
        if enable_PF:
            w_init_field["phi"] = initial_phasefield(
                Lx/2, Lx/2, rad_init, interface_thickness,
                field_to_subspace["phi"].collapse())

        # Electrochemistry
        if enable_EC:
            # c_init = df.Function(field_to_subspace[solutes[0][0]].collapse())
            # c_init.vector()[:] = 0.
            # for solute in solutes:
            #     w_init_field[solute[0]] = c_init
            V_init_expr = df.Expression("x[1]/Ly", Ly=Ly, degree=1)
            w_init_field["V"] = df.interpolate(
                V_init_expr, field_to_subspace["V"].collapse())

    return w_init_field


def create_bcs(Ly, V_top, V_btm,
               enable_NS, enable_PF, enable_EC, **namespace):
    """ The boundaries and boundary conditions are defined here. """
    boundaries = dict(
        top=[Top(Ly)],
        bottom=[Bottom()]
    )

    bcs = dict()
    bcs_pointwise = dict()
    bcs["top"] = dict()
    bcs["bottom"] = dict()

    noslip = Fixed((0., 0.))
    if enable_NS:
        bcs["top"]["u"] = noslip
        bcs["bottom"]["u"] = noslip
        bcs_pointwise["p"] = (0., "x[0] < DOLFIN_EPS && x[1] < DOLFIN_EPS")

    if enable_EC:
        bcs["top"]["V"] = Fixed(V_top)
        bcs["bottom"]["V"] = Fixed(V_btm)

    return boundaries, bcs, bcs_pointwise


def initial_phasefield(x0, y0, rad, eps, function_space, shape="circle"):
    if shape == "flat":
        expr_str = "tanh((x[1]-y0)/(sqrt(2)*eps))"
    elif shape == "circle":
        expr_str = ("tanh((sqrt(pow(x[0]-x0,2)" +
                    "+pow(x[1]-y0,2))-rad)/(sqrt(2)*eps))")
    else:
        info_red("Unrecognized shape: " + shape)
        exit()
    phi_init_expr = df.Expression(expr_str, x0=x0, y0=y0, rad=rad,
                                  eps=eps, degree=2)
    phi_init = df.interpolate(phi_init_expr, function_space)
    return phi_init


def tstep_hook(t, tstep, stats_intv, statsfile, field_to_subspace,
               field_to_subproblem, subproblems, w_,
               enable_PF, dx, ds, **namespace):
    info_blue("Timestep = {}".format(tstep))

    if stats_intv and tstep % stats_intv == 0 and enable_PF:
        # GL: Seems like a rather awkward way of doing this, but any
        # other way seems to fuck up the simulation.  Anyhow, a better
        # idea could be to move some of this to a post-processing
        # stage.
        subproblem_name, subproblem_i = field_to_subproblem["phi"]
        Q = w_[subproblem_name].split(deepcopy=True)[subproblem_i]
        bubble = df.interpolate(Q, field_to_subspace["phi"].collapse())
        bubble = 0.5*(1.-sign(bubble))
        mass = df.assemble(bubble*dx)
        massy = df.assemble(
            bubble*df.Expression("x[1]", degree=1)*dx)
        if mpi_is_root():
            with open(statsfile, "a") as outfile:
                outfile.write("{} {} {} \n".format(t, mass, massy))


def pf_mobility(phi, gamma):
    """ Phase field mobility function. """
    # return gamma * (phi**2-1.)**2
    func = 1.-phi**2
    return 0.75 * gamma * max_value(0., func)


def start_hook(newfolder, **namespace):
    statsfile = os.path.join(newfolder, "Statistics/stats.dat")
    return dict(statsfile=statsfile)


def end_hook(x_, enable_NS, dx, **namespace):
    u_norm = 0.
    if enable_NS:
        u_norm = df.assemble(df.dot(x_["u"], x_["u"])*dx)
    info("Velocity norm = {:e}".format(u_norm))<|MERGE_RESOLUTION|>--- conflicted
+++ resolved
@@ -3,12 +3,9 @@
 from . import *
 from common.io import mpi_is_root
 from common.bcs import Fixed
-<<<<<<< HEAD
-from common.functions import sign, max_value
-=======
 from common.functions import max_value, sign
->>>>>>> c0038fcd
 __author__ = "Gaute Linga"
+
 
 info_cyan("Welcome to the simple problem!")
 
