--- conflicted
+++ resolved
@@ -81,14 +81,7 @@
     npedges = np.array(edges)
     lc = LineCollection(nppts[npedges])
 
-<<<<<<< HEAD
-    fig = plt.figure()
-    plt.gca().add_collection(lc)
-    plt.gca().set_aspect('equal')
-
-=======
     fig = Figure(title=title, clabel=clabel, save=save, show=show)
->>>>>>> 334ea031
     plt.xlim(nppts[:, 0].min(), nppts[:, 0].max())
     plt.ylim(nppts[:, 1].min(), nppts[:, 1].max())
     plt.plot(nppts[:, 0], nppts[:, 1], 'ro')
